"""Tests for features of PyPARRM."""

# Author(s):
#   Thomas Samuel Binns | github.com/tsbinns

import os
from multiprocessing import cpu_count

import numpy as np
import pytest

from pyparrm import get_example_data_paths, PARRM
from pyparrm.data import DATASETS
from pyparrm._utils._power import compute_psd


random = np.random.RandomState(44)
sampling_freq = 20  # Hz
artefact_freq = 10  # Hz


@pytest.mark.parametrize("n_chans", [1, 2])
@pytest.mark.parametrize("n_samples", [100, 300, 25000])
@pytest.mark.parametrize("search_samples_proportion", [None, 0.5])
@pytest.mark.parametrize("verbose", [True, False])
@pytest.mark.parametrize("n_jobs", [1, -1])
def test_parrm(
    n_chans: int,
    n_samples: int,
    search_samples_proportion: float | None,
    verbose: bool,
    n_jobs: int,
) -> None:
    """Test that PARRM can run."""
    data = random.rand(n_chans, n_samples)

    parrm = PARRM(
        data=data,
        sampling_freq=sampling_freq,
        artefact_freq=artefact_freq,
        verbose=verbose,
    )

    if search_samples_proportion is None:
        search_samples = None
    else:
        search_samples = np.arange(0, n_samples * search_samples_proportion)

    parrm.find_period(
<<<<<<< HEAD
        search_samples=search_samples,
        assumed_periods=sampling_freq / artefact_freq,
        random_seed=44,
        n_jobs=n_jobs,
=======
        assumed_periods=sampling_freq / artefact_freq, random_seed=44, n_jobs=n_jobs
>>>>>>> 04a304c3
    )
    for direction in ["future", "past", "both"]:
        parrm.create_filter(filter_direction=direction)
    filtered_data = parrm.filter_data()

    assert filtered_data.shape == data.shape
    assert isinstance(filtered_data, np.ndarray)

    other_data = random.rand(1, 50)
    other_filtered_data = parrm.filter_data(other_data)
    assert other_filtered_data.shape == other_data.shape

    assert repr(parrm) == (
        f"PARRM object | Data: ({n_chans} channels x {n_samples} times) | "
        f"Period: {parrm.period :.4f}"
    )

    if n_jobs == -1:
        assert parrm._n_jobs == cpu_count()


def test_parrm_attrs() -> None:
    """Test that attributes returned from PARRM are correct.

    The returned attributes should simply be a copy of their private
    counterparts.
    """
    data = random.rand(1, 100)

    parrm = PARRM(
        data=data,
        sampling_freq=sampling_freq,
        artefact_freq=artefact_freq,
        verbose=False,
    )
    parrm.find_period()
    parrm.create_filter()
    filtered_data = parrm.filter_data()

    assert np.all(filtered_data == parrm._filtered_data)
    assert np.all(filtered_data == parrm.filtered_data)

    assert np.all(data == parrm._data)
    assert np.all(data == parrm.data)

    assert parrm._period == parrm.period
    assert np.all(parrm._filter == parrm.filter)

    settings = parrm.settings
    assert settings["data"]["sampling_freq"] == sampling_freq
    assert settings["data"]["artefact_freq"] == artefact_freq
    assert np.all(settings["period"]["search_samples"] == parrm._search_samples)
    assert settings["period"]["assumed_periods"] == parrm._assumed_periods
    assert settings["period"]["outlier_boundary"] == parrm._outlier_boundary
    assert settings["period"]["random_seed"] == parrm._random_seed
    assert settings["filter"]["filter_half_width"] == parrm._filter_half_width
    assert settings["filter"]["omit_n_samples"] == parrm._omit_n_samples
    assert settings["filter"]["filter_direction"] == parrm._filter_direction
    assert settings["filter"]["period_half_width"] == parrm._period_half_width


def test_parrm_wrong_type_inputs() -> None:
    """Test that inputs of wrong types to PARRM are caught."""
    data = random.rand(1, 100)

    # init object
    with pytest.raises(TypeError, match="`data` must be a NumPy array."):
        PARRM(
            data=data.tolist(), sampling_freq=sampling_freq, artefact_freq=artefact_freq
        )
    with pytest.raises(TypeError, match="`sampling_freq` must be an int or a float."):
        PARRM(data=data, sampling_freq=str(sampling_freq), artefact_freq=artefact_freq)
    with pytest.raises(TypeError, match="`artefact_freq` must be an int or a float."):
        PARRM(data=data, sampling_freq=sampling_freq, artefact_freq=str(artefact_freq))
    with pytest.raises(TypeError, match="`verbose` must be a bool."):
        PARRM(
            data=data,
            sampling_freq=sampling_freq,
            artefact_freq=artefact_freq,
            verbose=str(False),
        )
    parrm = PARRM(data=data, sampling_freq=sampling_freq, artefact_freq=artefact_freq)

    # find_period
    with pytest.raises(
        TypeError, match="`search_samples` must be a NumPy array or None."
    ):
        parrm.find_period(search_samples=0)
    with pytest.raises(
        TypeError, match="`assumed_periods` must be an int, a float, a tuple, or None."
    ):
        parrm.find_period(assumed_periods=[0])
    with pytest.raises(
        TypeError, match="If a tuple, entries of `assumed_periods` must be ints or "
    ):
        parrm.find_period(assumed_periods=tuple(["test"]))
    with pytest.raises(
        TypeError, match="`outlier_boundary` must be an int or a float."
    ):
        parrm.find_period(outlier_boundary=[0])
    with pytest.raises(TypeError, match="`random_seed` must be an int or None."):
        parrm.find_period(random_seed=1.5)
    with pytest.raises(TypeError, match="`n_jobs` must be an int."):
        parrm.find_period(n_jobs=1.5)
    parrm.find_period()

    # explore_filter_params
    with pytest.raises(
        TypeError, match="`time_range` must be a list of ints or floats."
    ):
        parrm.explore_filter_params(time_range=0)
    with pytest.raises(
        TypeError, match="`time_range` must be a list of ints or floats."
    ):
        parrm.explore_filter_params(time_range=[0, "end"])
    with pytest.raises(TypeError, match="`time_res` must be an int or a float."):
        parrm.explore_filter_params(time_res="all")
    with pytest.raises(
        TypeError, match="`freq_range` must be a list of ints or floats."
    ):
        parrm.explore_filter_params(freq_range=0)
    with pytest.raises(
        TypeError, match="`freq_range` must be a list of ints or floats."
    ):
        parrm.explore_filter_params(freq_range=[0, "Nyquist"])
    with pytest.raises(TypeError, match="`freq_res` must be an int or a float."):
        parrm.explore_filter_params(freq_res=[0])
    with pytest.raises(TypeError, match="`n_jobs` must be an int."):
        parrm.explore_filter_params(n_jobs=1.5)

    # create_filter
    with pytest.raises(TypeError, match="`filter_half_width` must be an int."):
        parrm.create_filter(filter_half_width=1.5)
    with pytest.raises(TypeError, match="`omit_n_samples` must be an int."):
        parrm.create_filter(omit_n_samples=1.5)
    with pytest.raises(TypeError, match="`filter_direction` must be a str."):
        parrm.create_filter(filter_direction=0)
    with pytest.raises(
        TypeError, match="`period_half_width` must be an int or a float."
    ):
        parrm.create_filter(period_half_width=[0])
    parrm.create_filter()

    # filter_data
    with pytest.raises(TypeError, match="`data` must be a NumPy array."):
        parrm.filter_data(data=data.tolist())


def test_parrm_wrong_value_inputs() -> None:
    """Test that inputs of wrong values to PARRM are caught."""
    data = random.rand(1, 100)

    # init object
    with pytest.raises(ValueError, match="`data` must be a 2D array."):
        PARRM(
            data=random.rand(1, 1, 1),
            sampling_freq=sampling_freq,
            artefact_freq=artefact_freq,
        )
    with pytest.raises(ValueError, match="`sampling_freq` must be > 0."):
        PARRM(data=data, sampling_freq=0, artefact_freq=artefact_freq)
    with pytest.raises(ValueError, match="`artefact_freq` must be > 0."):
        PARRM(data=data, sampling_freq=sampling_freq, artefact_freq=0)
    parrm = PARRM(data=data, sampling_freq=sampling_freq, artefact_freq=artefact_freq)

    # find_period
    with pytest.raises(ValueError, match="`search_samples` must be a 1D array."):
        parrm.find_period(search_samples=np.zeros((1, 1)))
    with pytest.raises(
        ValueError, match="Entries of `search_samples` must lie in the range "
    ):
        parrm.find_period(search_samples=np.array([-1, 1]))
    with pytest.raises(
        ValueError, match="Entries of `search_samples` must lie in the range "
    ):
        parrm.find_period(search_samples=np.array([0, data.shape[1]]))
    with pytest.raises(ValueError, match="`outlier_boundary` must be > 0."):
        parrm.find_period(outlier_boundary=0)
    with pytest.raises(
        ValueError, match="`n_jobs` must be <= the number of available CPUs."
    ):
        parrm.find_period(n_jobs=cpu_count() + 1)
    with pytest.raises(ValueError, match="If `n_jobs` is <= 0, it must be -1."):
        parrm.find_period(n_jobs=-2)
    parrm.find_period()

    # explore_filter_params
    with pytest.raises(ValueError, match="`time_range` must have a length of 2."):
        parrm.explore_filter_params(time_range=[0, 1, 2])
    with pytest.raises(ValueError, match="`time_range` must lie in the range "):
        parrm.explore_filter_params(time_range=[-1, 1])
    with pytest.raises(ValueError, match="`time_range` must lie in the range "):
        parrm.explore_filter_params(time_range=[0, (data.shape[1] / sampling_freq) + 1])
    with pytest.raises(ValueError, match="`time_range"):
        parrm.explore_filter_params(time_range=[1, 0])
    with pytest.raises(ValueError, match="`time_res` must lie in the range "):
        parrm.explore_filter_params(time_res=0)
    with pytest.raises(ValueError, match="`time_res` must lie in the range "):
        parrm.explore_filter_params(time_res=data.shape[1] / sampling_freq)
    with pytest.raises(ValueError, match="`freq_range` must have a length of 2."):
        parrm.explore_filter_params(freq_range=[0, 1, 2])
    with pytest.raises(ValueError, match="`freq_range` must lie in the range "):
        parrm.explore_filter_params(freq_range=[-1, 1])
    with pytest.raises(ValueError, match="`freq_range` must lie in the range "):
        parrm.explore_filter_params(freq_range=[0, (sampling_freq / 2) + 1])
    with pytest.raises(ValueError, match="`freq_range"):
        parrm.explore_filter_params(freq_range=[1, 0])
    with pytest.raises(ValueError, match="`freq_res` must lie in the range "):
        parrm.explore_filter_params(freq_res=0)
    with pytest.raises(ValueError, match="`freq_res` must lie in the range "):
        parrm.explore_filter_params(freq_res=(sampling_freq / 2) + 1)
    with pytest.raises(
        ValueError, match="`n_jobs` must be <= the number of available CPUs."
    ):
        parrm.explore_filter_params(n_jobs=cpu_count() + 1)
    with pytest.raises(ValueError, match="If `n_jobs` is <= 0, it must be -1."):
        parrm.explore_filter_params(n_jobs=-2)

    # create_filter
    with pytest.raises(ValueError, match="`filter_half_width` must lie in the range"):
        parrm.create_filter(filter_half_width=1, omit_n_samples=2)
    with pytest.raises(ValueError, match="`filter_half_width` must lie in the range"):
        parrm.create_filter(filter_half_width=((data.shape[1] - 1) // 2) + 1)
    with pytest.raises(ValueError, match="`omit_n_samples` must lie in the range"):
        parrm.create_filter(omit_n_samples=-1)
    with pytest.raises(ValueError, match="`omit_n_samples` must lie in the range"):
        parrm.create_filter(omit_n_samples=(data.shape[1] - 1) // 2)
    with pytest.raises(
        ValueError, match="`period_half_width` must be lie in the range "
    ):
        parrm.create_filter(period_half_width=0)
    with pytest.raises(
        ValueError,
        match="`period_half_width` must be lie in the range ",
    ):
        parrm.create_filter(period_half_width=parrm.period + 1)
    with pytest.raises(ValueError, match="`filter_direction` must be one of "):
        parrm.create_filter(filter_direction="not_a_direction")
    with pytest.raises(
        RuntimeError, match="A suitable filter cannot be created with the specified "
    ):
        parrm.create_filter(omit_n_samples=48)
    parrm.create_filter()

    # filter_data
    with pytest.raises(ValueError, match="`data` must be a 2D array."):
        parrm.filter_data(data=random.rand(100))


def test_parrm_premature_method_attribute_calls() -> None:
    """Test that errors raised for PARRM methods/attrs. called prematurely."""
    parrm = PARRM(
        data=random.rand(1, 100),
        sampling_freq=sampling_freq,
        artefact_freq=artefact_freq,
        verbose=False,
    )
    with pytest.raises(ValueError, match="The period has not yet been estimated."):
        parrm.explore_filter_params()
    with pytest.raises(ValueError, match="The period has not yet been estimated."):
        parrm.create_filter()
    with pytest.raises(ValueError, match="The filter has not yet been created."):
        parrm.filter_data()
    with pytest.raises(AttributeError, match="No period has been computed yet."):
        parrm.period
    with pytest.raises(AttributeError, match="No filter has been computed yet."):
        parrm.filter
    with pytest.raises(AttributeError, match="No data has been filtered yet."):
        parrm.filtered_data
    with pytest.raises(
        AttributeError, match="Analysis settings have not been established yet."
    ):
        parrm.settings

    parrm.find_period()
    with pytest.raises(ValueError, match="The filter has not yet been created."):
        parrm.filter_data()


def test_parrm_missing_filter_inputs() -> None:
    """Test that PARRM can compute values for missing filter inputs."""
    parrm = PARRM(
        data=random.rand(1, 100),
        sampling_freq=sampling_freq,
        artefact_freq=artefact_freq,
        verbose=False,
    )
    parrm.find_period()
    parrm.create_filter()

    assert parrm._filter_half_width is not None
    assert parrm._period_half_width is not None


@pytest.mark.parametrize("n_chans", [1, 2])
@pytest.mark.parametrize("n_jobs", [1, 2])
def test_compute_psd(n_chans: int, n_jobs: int) -> None:
    """Test that PSD computation runs."""
    data = random.rand(n_chans, 100)

    n_freqs = 5
    freqs, psd = compute_psd(
        data=data, sampling_freq=sampling_freq, n_points=n_freqs * 2, n_jobs=n_jobs
    )

    assert psd.shape == (n_chans, n_freqs)
    assert freqs.shape[0] == psd.shape[1]
    assert isinstance(freqs, np.ndarray)
    assert isinstance(psd, np.ndarray)

    max_freq = (sampling_freq / 2) - ((sampling_freq / 2) / n_freqs)
    freqs, psd = compute_psd(
        data=data,
        sampling_freq=sampling_freq,
        n_points=n_freqs * 2,
        max_freq=max_freq,
        n_jobs=n_jobs,
    )

    assert freqs.shape[0] == psd.shape[1]
    assert freqs[-1] == max_freq


def test_get_example_data_paths() -> None:
    """Test `get_example_data_paths`."""
    # test it works with correct inputs
    for name, file in DATASETS.items():
        path = get_example_data_paths(name=name)
        assert isinstance(path, str), "`path` should be a str."
        assert path.endswith(file), "`path` should end with the name of the dataset."
        assert os.path.exists(path), "`path` should point to an existing file."

    # test it catches incorrect inputs
    with pytest.raises(ValueError, match="`name` must be one of"):
        get_example_data_paths(name="not_a_name")<|MERGE_RESOLUTION|>--- conflicted
+++ resolved
@@ -47,14 +47,7 @@
         search_samples = np.arange(0, n_samples * search_samples_proportion)
 
     parrm.find_period(
-<<<<<<< HEAD
-        search_samples=search_samples,
-        assumed_periods=sampling_freq / artefact_freq,
-        random_seed=44,
-        n_jobs=n_jobs,
-=======
         assumed_periods=sampling_freq / artefact_freq, random_seed=44, n_jobs=n_jobs
->>>>>>> 04a304c3
     )
     for direction in ["future", "past", "both"]:
         parrm.create_filter(filter_direction=direction)
